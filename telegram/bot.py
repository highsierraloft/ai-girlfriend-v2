#!/usr/bin/env python
# pylint: disable=E0611,E0213,E1102,C0103,E1101,W0613,R0913,R0904
#
# A library that provides a Python interface to the Telegram Bot API
# Copyright (C) 2015-2016
# Leandro Toledo de Souza <devs@python-telegram-bot.org>
#
# This program is free software: you can redistribute it and/or modify
# it under the terms of the GNU Lesser Public License as published by
# the Free Software Foundation, either version 3 of the License, or
# (at your option) any later version.
#
# This program is distributed in the hope that it will be useful,
# but WITHOUT ANY WARRANTY; without even the implied warranty of
# MERCHANTABILITY or FITNESS FOR A PARTICULAR PURPOSE.  See the
# GNU Lesser Public License for more details.
#
# You should have received a copy of the GNU Lesser Public License
# along with this program.  If not, see [http://www.gnu.org/licenses/].
"""This module contains an object that represents a Telegram Bot."""

import functools
import logging
import warnings

from telegram import (User, Message, Update, Chat, ChatMember, UserProfilePhotos, File,
                      ReplyMarkup, TelegramObject, WebhookInfo, GameHighScore)
from telegram.error import InvalidToken, TelegramError
from telegram.utils.request import Request

logging.getLogger(__name__).addHandler(logging.NullHandler())


class Bot(TelegramObject):
    """This object represents a Telegram Bot.

    Attributes:
        id (int): Unique identifier for this bot.
        first_name (str): Bot's first name.
        last_name (str): Bot's last name.
        username (str): Bot's username.
        name (str): Bot's @username.

    Args:
        token (str): Bot's unique authentication.
        base_url (Optional[str]): Telegram Bot API service URL.
        base_file_url (Optional[str]): Telegram Bot API file URL.
        request (Optional[Request]): Pre initialized `Request` class.

    """

    def __init__(self, token, base_url=None, base_file_url=None, request=None):
        self.token = self._validate_token(token)

        if base_url is None:
            base_url = 'https://api.telegram.org/bot'

        if base_file_url is None:
            base_file_url = 'https://api.telegram.org/file/bot'

        self.base_url = str(base_url) + str(self.token)
        self.base_file_url = str(base_file_url) + str(self.token)
        self.bot = None
        self._request = request or Request()
        self.logger = logging.getLogger(__name__)

    @property
    def request(self):
        return self._request

    @staticmethod
    def _validate_token(token):
        """a very basic validation on token"""
        if any(x.isspace() for x in token):
            raise InvalidToken()

        left, sep, _right = token.partition(':')
        if (not sep) or (not left.isdigit()) or (len(left) < 3):
            raise InvalidToken()

        return token

    def info(func):

        @functools.wraps(func)
        def decorator(self, *args, **kwargs):
            if not self.bot:
                self.getMe()

            result = func(self, *args, **kwargs)
            return result

        return decorator

    @property
    @info
    def id(self):
        return self.bot.id

    @property
    @info
    def first_name(self):
        return self.bot.first_name

    @property
    @info
    def last_name(self):
        return self.bot.last_name

    @property
    @info
    def username(self):
        return self.bot.username

    @property
    def name(self):
        return '@{0}'.format(self.username)

    def log(func):
        logger = logging.getLogger(func.__module__)

        @functools.wraps(func)
        def decorator(self, *args, **kwargs):
            logger.debug('Entering: %s', func.__name__)
            result = func(self, *args, **kwargs)
            logger.debug(result)
            logger.debug('Exiting: %s', func.__name__)
            return result

        return decorator

    def message(func):

        @functools.wraps(func)
        def decorator(self, *args, **kwargs):
            url, data = func(self, *args, **kwargs)

            if kwargs.get('reply_to_message_id'):
                data['reply_to_message_id'] = kwargs.get('reply_to_message_id')

            if kwargs.get('disable_notification'):
                data['disable_notification'] = kwargs.get('disable_notification')

            if kwargs.get('reply_markup'):
                reply_markup = kwargs.get('reply_markup')
                if isinstance(reply_markup, ReplyMarkup):
                    data['reply_markup'] = reply_markup.to_json()
                else:
                    data['reply_markup'] = reply_markup

            result = self._request.post(url, data, timeout=kwargs.get('timeout'))

            if result is True:
                return result

            return Message.de_json(result, self)

        return decorator

    @log
    def getMe(self, timeout=None, **kwargs):
        """A simple method for testing your bot's auth token.

        Args:
            timeout (Optional[int|float]): If this value is specified, use it as the read timeout
                from the server (instead of the one specified during creation of the connection
                pool).

        Returns:
            :class:`telegram.User`: A :class:`telegram.User` instance representing that bot if the
                credentials are valid, `None` otherwise.

        Raises:
            :class:`telegram.TelegramError`

        """
        url = '{0}/getMe'.format(self.base_url)

        result = self._request.get(url, timeout=timeout)

        self.bot = User.de_json(result, self)

        return self.bot

    @log
    @message
    def sendMessage(self,
                    chat_id,
                    text,
                    parse_mode=None,
                    disable_web_page_preview=None,
                    disable_notification=False,
                    reply_to_message_id=None,
                    reply_markup=None,
                    timeout=None,
                    **kwargs):
        """Use this method to send text messages.

        Args:
            chat_id (str): Unique identifier for the target chat or
                username of the target channel (in the format
                @channelusername).
            text (str): Text of the message to be sent. The current maximum
                length is 4096 UTF-8 characters.
            parse_mode (Optional[str]): Send Markdown or HTML, if you want
                Telegram apps to show bold, italic, fixed-width text or inline
                URLs in your bot's message.
            disable_web_page_preview (Optional[bool]): Disables link previews
                for links in this message.
            disable_notification (Optional[bool]): Sends the message silently.
                iOS users will not receive a notification, Android users will
                receive a notification with no sound.
            reply_to_message_id (Optional[int]): If the message is a reply,
                ID of the original message.
            reply_markup (Optional[:class:`telegram.ReplyMarkup`]): Additional
                interface options. A JSON-serialized object for an inline
                keyboard, custom reply keyboard, instructions to remove reply
                keyboard or to force a reply from the user.
            timeout (Optional[int|float]): If this value is specified, use it as the read timeout
                from the server (instead of the one specified during creation of the connection
                pool).
            **kwargs (dict): Arbitrary keyword arguments.

        Returns:
            :class:`telegram.Message`: On success, the sent message is returned.

        Raises:
            :class:`telegram.TelegramError`

        """
        url = '{0}/sendMessage'.format(self.base_url)

        data = {'chat_id': chat_id, 'text': text}

        if parse_mode:
            data['parse_mode'] = parse_mode
        if disable_web_page_preview:
            data['disable_web_page_preview'] = disable_web_page_preview

        return url, data

    @log
    @message
    def forwardMessage(self,
                       chat_id,
                       from_chat_id,
                       message_id,
                       disable_notification=False,
                       timeout=None,
                       **kwargs):
        """Use this method to forward messages of any kind.

        Args:
            chat_id: Unique identifier for the message recipient - Chat id.
            from_chat_id: Unique identifier for the chat where the original message was sent
                - Chat id.
            message_id: Unique message identifier.
            disable_notification (Optional[bool]): Sends the message silently. iOS users will not
                receive a notification, Android users will receive a notification with no sound.
            timeout (Optional[int|float]): If this value is specified, use it as the read timeout
                from the server (instead of the one specified during creation of the connection
                pool).
            **kwargs (dict): Arbitrary keyword arguments.

        Returns:
            :class:`telegram.Message`: On success, instance representing the message forwarded.

        Raises:
            :class:`telegram.TelegramError`

        """
        url = '{0}/forwardMessage'.format(self.base_url)

        data = {}

        if chat_id:
            data['chat_id'] = chat_id
        if from_chat_id:
            data['from_chat_id'] = from_chat_id
        if message_id:
            data['message_id'] = message_id

        return url, data

    @log
    @message
    def sendPhoto(self,
                  chat_id,
                  photo,
                  caption=None,
                  disable_notification=False,
                  reply_to_message_id=None,
                  reply_markup=None,
                  timeout=None,
                  **kwargs):
        """Use this method to send photos.

        Args:
            chat_id: Unique identifier for the message recipient - Chat id.
            photo: Photo to send. You can either pass a file_id as String to resend a photo that is
                already on the Telegram servers, or upload a new photo using multipart/form-data.
            caption (Optional[str]): Photo caption (may also be used when resending photos by
                file_id).
            disable_notification (Optional[bool]): Sends the message silently. iOS users will not
                receive a notification, Android users will receive a notification with no sound.
            reply_to_message_id (Optional[int]): If the message is a reply, ID of the original
                message.
            reply_markup (Optional[:class:`telegram.ReplyMarkup`]): Additional interface options. A
                JSON-serialized object for an inline keyboard, custom reply keyboard, instructions
                to remove reply keyboard or to force a reply from the user.
            timeout (Optional[int|float]): If this value is specified, use it as the read timeout
                from the server (instead of the one specified during creation of the connection
                pool).
            **kwargs (dict): Arbitrary keyword arguments.

        Returns:
            :class:`telegram.Message`: On success, instance representing the message posted.

        Raises:
            :class:`telegram.TelegramError`

        """
        url = '{0}/sendPhoto'.format(self.base_url)

        data = {'chat_id': chat_id, 'photo': photo}

        if caption:
            data['caption'] = caption

        return url, data

    @log
    @message
    def sendAudio(self,
                  chat_id,
                  audio,
                  duration=None,
                  performer=None,
                  title=None,
                  caption=None,
                  disable_notification=False,
                  reply_to_message_id=None,
                  reply_markup=None,
                  timeout=None,
                  **kwargs):
        """Use this method to send audio files, if you want Telegram clients to
        display them in the music player. Your audio must be in an .mp3 format.
        On success, the sent Message is returned. Bots can currently send audio
        files of up to 50 MB in size, this limit may be changed in the future.

        For backward compatibility, when both fields title and description are
        empty and mime-type of the sent file is not "audio/mpeg", file is sent
        as playable voice message. In this case, your audio must be in an .ogg
        file encoded with OPUS. This will be removed in the future. You need to
        use sendVoice method instead.

        Args:
            chat_id: Unique identifier for the message recipient - Chat id.
            audio: Audio file to send. You can either pass a file_id as String to resend an audio
                that is already on the Telegram servers, or upload a new audio file using
                multipart/form-data.
            duration (Optional[int]): Duration of sent audio in seconds.
            performer (Optional[str]): Performer of sent audio.
            title (Optional[str]): Title of sent audio.
            caption (Optional[str]): Audio caption
            disable_notification (Optional[bool]): Sends the message silently. iOS users will not
                receive a notification, Android users will receive a notification with no sound.
            reply_to_message_id (Optional[int]): If the message is a reply, ID of the original
                message.
            reply_markup (Optional[:class:`telegram.ReplyMarkup`]): Additional interface options. A
                JSON-serialized object for an inline keyboard, custom reply keyboard, instructions
                to remove reply keyboard or to force a reply from the user.
            timeout (Optional[int|float]): If this value is specified, use it as the read timeout
                from the server (instead of the one specified during creation of the connection
                pool).
            **kwargs (dict): Arbitrary keyword arguments.

        Returns:
            :class:`telegram.Message`: On success, instance representing the message posted.

        Raises:
            :class:`telegram.TelegramError`

        """
        url = '{0}/sendAudio'.format(self.base_url)

        data = {'chat_id': chat_id, 'audio': audio}

        if duration:
            data['duration'] = duration
        if performer:
            data['performer'] = performer
        if title:
            data['title'] = title
        if caption:
            data['caption'] = caption

        return url, data

    @log
    @message
    def sendDocument(self,
                     chat_id,
                     document,
                     filename=None,
                     caption=None,
                     disable_notification=False,
                     reply_to_message_id=None,
                     reply_markup=None,
                     timeout=None,
                     **kwargs):
        """Use this method to send general files.

        Args:
            chat_id: Unique identifier for the message recipient - Chat id.
            document: File to send. You can either pass a file_id as String to resend a file that
                is already on the Telegram servers, or upload a new file using multipart/form-data.
            filename (Optional[str]): File name that shows in telegram message (it is useful when
                you send file generated by temp module, for example).
            caption (Optional[str]): Document caption (may also be used when resending documents by
                file_id), 0-200 characters.
            disable_notification (Optional[bool]): Sends the message silently. iOS users will not
                receive a notification, Android users will receive a notification with no sound.
            reply_to_message_id (Optional[int]): If the message is a reply, ID of the original
                message.
            reply_markup (Optional[:class:`telegram.ReplyMarkup`]): Additional interface options. A
                JSON-serialized object for an inline keyboard, custom reply keyboard, instructions
                to remove reply keyboard or to force a reply from the user.
            timeout (Optional[int|float]): If this value is specified, use it as the read timeout
                from the server (instead of the one specified during creation of the connection
                pool).
            **kwargs (dict): Arbitrary keyword arguments.

        Returns:
            :class:`telegram.Message`: On success, instance representing the message posted.

        Raises:
            :class:`telegram.TelegramError`

        """
        url = '{0}/sendDocument'.format(self.base_url)

        data = {'chat_id': chat_id, 'document': document}

        if filename:
            data['filename'] = filename
        if caption:
            data['caption'] = caption

        return url, data

    @log
    @message
    def sendSticker(self,
                    chat_id,
                    sticker,
                    disable_notification=False,
                    reply_to_message_id=None,
                    reply_markup=None,
                    timeout=None,
                    **kwargs):
        """Use this method to send .webp stickers.

        Args:
            chat_id: Unique identifier for the message recipient - Chat id.
            sticker: Sticker to send. You can either pass a file_id as String to resend a sticker
                that is already on the Telegram servers, or upload a new sticker using
                multipart/form-data.
            disable_notification (Optional[bool]): Sends the message silently. iOS users will not
                receive a notification, Android users will receive a notification with no sound.
            reply_to_message_id (Optional[int]): If the message is a reply, ID of the original
                message.
            reply_markup (Optional[:class:`telegram.ReplyMarkup`]): Additional interface options. A
                JSON-serialized object for an inline keyboard, custom reply keyboard, instructions
                to remove reply keyboard or to force a reply from the user.
            timeout (Optional[int|float]): If this value is specified, use it as the read timeout
                from the server (instead of the one specified during creation of the connection
                pool).
            **kwargs (dict): Arbitrary keyword arguments.

        Returns:
            :class:`telegram.Message`: On success, instance representing the message posted.

        Raises:
            :class:`telegram.TelegramError`

        """
        url = '{0}/sendSticker'.format(self.base_url)

        data = {'chat_id': chat_id, 'sticker': sticker}

        return url, data

    @log
    @message
    def sendVideo(self,
                  chat_id,
                  video,
                  duration=None,
                  caption=None,
                  disable_notification=False,
                  reply_to_message_id=None,
                  reply_markup=None,
                  timeout=None,
                  **kwargs):
        """Use this method to send video files, Telegram clients support mp4
        videos (other formats may be sent as telegram.Document).

        Args:
            chat_id: Unique identifier for the message recipient - Chat id.
            video: Video to send. You can either pass a file_id as String to resend a video that is
                already on the Telegram servers, or upload a new video file using
                multipart/form-data.
            duration (Optional[int]): Duration of sent video in seconds.
            caption (Optional[str]): Video caption (may also be used when resending videos by
                file_id).
            disable_notification (Optional[bool]): Sends the message silently. iOS users will not
                receive a notification, Android users will receive a notification with no sound.
            reply_to_message_id (Optional[int]): If the message is a reply, ID of the original
                message.
            reply_markup (Optional[:class:`telegram.ReplyMarkup`]): Additional interface options. A
                JSON-serialized object for an inline keyboard, custom reply keyboard, instructions
                to remove reply keyboard or to force a reply from the user.
            timeout (Optional[int|float]): If this value is specified, use it as the read timeout
                from the server (instead of the one specified during creation of the connection
                pool).

        Returns:
            :class:`telegram.Message`: On success, instance representing the message posted.

        Raises:
            :class:`telegram.TelegramError`

        """
        url = '{0}/sendVideo'.format(self.base_url)

        data = {'chat_id': chat_id, 'video': video}

        if duration:
            data['duration'] = duration
        if caption:
            data['caption'] = caption

        return url, data

    @log
    @message
    def sendVoice(self,
                  chat_id,
                  voice,
                  duration=None,
                  caption=None,
                  disable_notification=False,
                  reply_to_message_id=None,
                  reply_markup=None,
                  timeout=None,
                  **kwargs):
        """Use this method to send audio files, if you want Telegram clients to display the file as
        a playable voice message. For this to work, your audio must be in an .ogg file encoded with
        OPUS (other formats may be sent as Audio or Document). On success, the sent Message is
        returned. Bots can currently send audio files of up to 50 MB in size, this limit may be
        changed in the future.

        Args:
            chat_id: Unique identifier for the message recipient - Chat id.
            voice: Audio file to send. You can either pass a file_id as String to resend an audio
                that is already on the Telegram servers, or upload a new audio file using
                multipart/form-data.
            duration (Optional[int]): Duration of sent audio in seconds.
            caption (Optional[str]): Voice caption
            disable_notification (Optional[bool]): Sends the message silently. iOS users will not
                receive a notification, Android users will receive a notification with no sound.
            reply_to_message_id (Optional[int]): If the message is a reply, ID of the original
                message.
            reply_markup (Optional[:class:`telegram.ReplyMarkup`]): Additional interface options. A
                JSON-serialized object for an inline keyboard, custom reply keyboard, instructions
                to remove reply keyboard or to force a reply from the user.
            timeout (Optional[int|float]): If this value is specified, use it as the read timeout
                from the server (instead of the one specified during creation of the connection
                pool).
            **kwargs (dict): Arbitrary keyword arguments.

        Returns:
            :class:`telegram.Message`: On success, instance representing the message posted.

        Raises:
            :class:`telegram.TelegramError`

        """
        url = '{0}/sendVoice'.format(self.base_url)

        data = {'chat_id': chat_id, 'voice': voice}

        if duration:
            data['duration'] = duration
        if caption:
            data['caption'] = caption

        return url, data

    @log
    @message
    def sendLocation(self,
                     chat_id,
                     latitude,
                     longitude,
                     disable_notification=False,
                     reply_to_message_id=None,
                     reply_markup=None,
                     timeout=None,
                     **kwargs):
        """Use this method to send point on the map.

        Args:
            chat_id: Unique identifier for the message recipient - Chat id.
            latitude (float): Latitude of location.
            longitude (float): Longitude of location.
            disable_notification (Optional[bool]): Sends the message silently. iOS users will not
                receive a notification, Android users will receive a notification with no sound.
            reply_to_message_id (Optional[int]): If the message is a reply, ID of the original
                message.
            reply_markup (Optional[:class:`telegram.ReplyMarkup`]): Additional interface options. A
                JSON-serialized object for an inline keyboard, custom reply keyboard, instructions
                to remove reply keyboard or to force a reply from the user.
            timeout (Optional[int|float]): If this value is specified, use it as the read timeout
                from the server (instead of the one specified during creation of the connection
                pool).
            **kwargs (dict): Arbitrary keyword arguments.

        Returns:
            :class:`telegram.Message`: On success, instance representing the message posted.

        Raises:
            :class:`telegram.TelegramError`

        """
        url = '{0}/sendLocation'.format(self.base_url)

        data = {'chat_id': chat_id, 'latitude': latitude, 'longitude': longitude}

        return url, data

    @log
    @message
    def sendVenue(self,
                  chat_id,
                  latitude,
                  longitude,
                  title,
                  address,
                  foursquare_id=None,
                  disable_notification=False,
                  reply_to_message_id=None,
                  reply_markup=None,
                  timeout=None,
                  **kwargs):
        """
        Use this method to send information about a venue.

        Args:
            chat_id: Unique identifier for the target chat or username of the target channel (in
                the format @channelusername).
            latitude (float): Latitude of the venue.
            longitude (float): Longitude of the venue.
            title (str): Name of the venue.
            address (str): Address of the venue.
            foursquare_id (Optional[str]): Foursquare identifier of the venue.
            disable_notification (Optional[bool]): Sends the message silently. iOS users will not
                receive a notification, Android users will receive a notification with no sound.
            reply_to_message_id (Optional[int]): If the message is a reply, ID of the original
                message.
            reply_markup (Optional[:class:`telegram.ReplyMarkup`]): Additional interface options. A
                JSON-serialized object for an inline keyboard, custom reply keyboard, instructions
                to remove reply keyboard or to force a reply from the user.
            timeout (Optional[int|float]): If this value is specified, use it as the read timeout
                from the server (instead of the one specified during creation of the connection
                pool).
            **kwargs (dict): Arbitrary keyword arguments.

        Returns:
            :class:`telegram.Message`: On success, instance representing the message posted.

        Raises:
            :class:`telegram.TelegramError`

        """
        url = '{0}/sendVenue'.format(self.base_url)

        data = {
            'chat_id': chat_id,
            'latitude': latitude,
            'longitude': longitude,
            'address': address,
            'title': title
        }

        if foursquare_id:
            data['foursquare_id'] = foursquare_id

        return url, data

    @log
    @message
    def sendContact(self,
                    chat_id,
                    phone_number,
                    first_name,
                    last_name=None,
                    disable_notification=False,
                    reply_to_message_id=None,
                    reply_markup=None,
                    timeout=None,
                    **kwargs):
        """
        Use this method to send phone contacts.

        Args:
            chat_id: Unique identifier for the target chat or username of the target channel (in
                the format @channelusername).
            phone_number (str): Contact's phone number.
            first_name (str): Contact's first name.
            last_name (Optional[str]): Contact's last name.
            disable_notification (Optional[bool]): Sends the message silently. iOS users will not
                receive a notification, Android users will receive a notification with no sound.
            reply_to_message_id (Optional[int]): If the message is a reply, ID of the original
                message.
            reply_markup (Optional[:class:`telegram.ReplyMarkup`]): Additional interface options. A
                JSON-serialized object for an inline keyboard, custom reply keyboard, instructions
                to remove reply keyboard or to force a reply from the user.
            timeout (Optional[int|float]): If this value is specified, use it as the read timeout
                from the server (instead of the one specified during creation of the connection
                pool).
            **kwargs (dict): Arbitrary keyword arguments.

        Returns:
            :class:`telegram.Message`: On success, instance representing the message posted.

        Raises:
            :class:`telegram.TelegramError`

        """
        url = '{0}/sendContact'.format(self.base_url)

        data = {'chat_id': chat_id, 'phone_number': phone_number, 'first_name': first_name}

        if last_name:
            data['last_name'] = last_name

        return url, data

    @log
    @message
<<<<<<< HEAD
    def sendGame(self,
                 chat_id,
                 game_short_name,
                 disable_notification=False,
                 reply_to_message_id=None,
                 reply_markup=None,
                 timeout=None,
                 **kwargs):
=======
    def sendGame(self, chat_id, game_short_name, timeout=None, **kwargs):
>>>>>>> 34ebb7fe
        """Use this method to send a game.

        Args:
            chat_id: Unique identifier for the target chat or username of the target channel (in
                the format @channelusername).
            game_short_name (str): Short name of the game, serves as the unique identifier for the
                game.

        Keyword Args:
            disable_notification (Optional[bool]): Sends the message silently. iOS users will not
                receive a notification, Android users will receive a notification with no sound.
            reply_to_message_id (Optional[int]): If the message is a reply,
                ID of the original message.
            reply_markup (Optional[:class:`telegram.ReplyMarkup`]): Additional interface options.
                A JSON-serialized object for an inline keyboard, custom reply keyboard,
                instructions to remove reply keyboard or to force a reply from the user.
            timeout (Optional[int|float]): If this value is specified, use it as the read timeout
                from the server (instead of the one specified during creation of the connection
                pool).

        Returns:
            :class:`telegram.Message`: On success, the sent message is returned.

        Raises:
            :class:`telegram.TelegramError`

        """
        url = '{0}/sendGame'.format(self.base_url)

        data = {'chat_id': chat_id, 'game_short_name': game_short_name}

        return url, data

    @log
    @message
    def sendChatAction(self, chat_id, action, timeout=None, **kwargs):
        """Use this method when you need to tell the user that something is happening on the bot's
        side. The status is set for 5 seconds or less (when a message arrives from your bot,
        Telegram clients clear its typing status).

        Args:
            chat_id: Unique identifier for the message recipient - Chat id.
            action: Type of action to broadcast. Choose one, depending on what the user is about to
                receive:

                    - ChatAction.TYPING for text messages,
                    - ChatAction.UPLOAD_PHOTO for photos,
                    - ChatAction.UPLOAD_VIDEO for videos,
                    - ChatAction.UPLOAD_AUDIO for audio files,
                    - ChatAction.UPLOAD_DOCUMENT for general files,
                    - ChatAction.FIND_LOCATION for location data.
            timeout (Optional[int|float]): If this value is specified, use it as the read timeout
                from the server (instead of the one specified during creation of the connection
                pool).
            **kwargs (dict): Arbitrary keyword arguments.

        """
        url = '{0}/sendChatAction'.format(self.base_url)

        data = {'chat_id': chat_id, 'action': action}

        return url, data

    @log
    def answerInlineQuery(self,
                          inline_query_id,
                          results,
                          cache_time=300,
                          is_personal=None,
                          next_offset=None,
                          switch_pm_text=None,
                          switch_pm_parameter=None,
                          timeout=None,
                          **kwargs):
        """Use this method to send answers to an inline query. No more than 50 results per query
        are allowed.

        Args:
            inline_query_id (str): Unique identifier for the answered query.
            results (list[:class:`telegram.InlineQueryResult`]): A list of results for the inline
                query.
            cache_time (Optional[int]): The maximum amount of time the result of the inline query
                may be cached on the server.
            is_personal (Optional[bool]): Pass `True`, if results may be cached on the server side
                only for the user that sent the query. By default, results may be returned to any
                user who sends the same query.
            next_offset (Optional[str]): Pass the offset that a client should send in the next
                query with the same text to receive more results. Pass an empty string if there are
                no more results or if you don't support pagination. Offset length can't exceed 64
                bytes.
            switch_pm_text (Optional[str]): If passed, clients will display a button with specified
                text that switches the user to a private chat with the bot and sends the bot a
                start message with the parameter switch_pm_parameter.
            switch_pm_parameter (Optional[str]): Parameter for the start message sent to the bot
                when user presses the switch button.
            timeout (Optional[int|float]): If this value is specified, use it as the read timeout
                from the server (instead of the one specified during creation of the connection
                pool).
            **kwargs (dict): Arbitrary keyword arguments.

        Returns:
            bool: On success, `True` is returned.

        Raises:
            :class:`telegram.TelegramError`

        """
        url = '{0}/answerInlineQuery'.format(self.base_url)

        results = [res.to_dict() for res in results]

        data = {'inline_query_id': inline_query_id, 'results': results}

        if cache_time or cache_time == 0:
            data['cache_time'] = cache_time
        if is_personal:
            data['is_personal'] = is_personal
        if next_offset is not None:
            data['next_offset'] = next_offset
        if switch_pm_text:
            data['switch_pm_text'] = switch_pm_text
        if switch_pm_parameter:
            data['switch_pm_parameter'] = switch_pm_parameter

        result = self._request.post(url, data, timeout=timeout)

        return result

    @log
    def getUserProfilePhotos(self, user_id, offset=None, limit=100, timeout=None, **kwargs):
        """Use this method to get a list of profile pictures for a user.

        Args:
            user_id: Unique identifier of the target user.
            offset (Optional[int]): Sequential number of the first photo to be returned. By
                default, all photos are returned.
            limit (Optional[int]): Limits the number of photos to be retrieved. Values between
                1-100 are accepted. Defaults to 100.
            timeout (Optional[int|float]): If this value is specified, use it as the read timeout
                from the server (instead of the one specified during creation of the connection
                pool).
            **kwargs (dict): Arbitrary keyword arguments.

        Returns:
            list[:class:`telegram.UserProfilePhotos`]: A list of user profile photos objects is
                returned.

        Raises:
            :class:`telegram.TelegramError`

        """
        url = '{0}/getUserProfilePhotos'.format(self.base_url)

        data = {'user_id': user_id}

        if offset:
            data['offset'] = offset
        if limit:
            data['limit'] = limit

        result = self._request.post(url, data, timeout=timeout)

        return UserProfilePhotos.de_json(result, self)

    @log
    def getFile(self, file_id, timeout=None, **kwargs):
        """Use this method to get basic info about a file and prepare it for downloading. For the
        moment, bots can download files of up to 20MB in size.

        Args:
            file_id: File identifier to get info about.
            timeout (Optional[int|float]): If this value is specified, use it as the read timeout
                from the server (instead of the one specified during creation of the connection
                pool).
            **kwargs (dict): Arbitrary keyword arguments.

        Returns:
            :class:`telegram.File`: On success, a :class:`telegram.File` object is returned.

        Raises:
            :class:`telegram.TelegramError`

        """
        url = '{0}/getFile'.format(self.base_url)

        data = {'file_id': file_id}

        result = self._request.post(url, data, timeout=timeout)

        if result.get('file_path'):
            result['file_path'] = '%s/%s' % (self.base_file_url, result['file_path'])

        return File.de_json(result, self)

    @log
    def kickChatMember(self, chat_id, user_id, timeout=None, **kwargs):
        """Use this method to kick a user from a group or a supergroup.

        In the case of supergroups, the user will not be able to return to the group on their own
        using invite links, etc., unless unbanned first. The bot must be an administrator in the
        group for this to work.

        Args:
            chat_id: Unique identifier for the target group or username of the target supergroup
                (in the format @supergroupusername).
            user_id: Unique identifier of the target user.
            timeout (Optional[int|float]): If this value is specified, use it as the read timeout
                from the server (instead of the one specified during creation of the connection
                pool).
            **kwargs (dict): Arbitrary keyword arguments.

        Returns:
            bool: On success, `True` is returned.

        Raises:
            :class:`telegram.TelegramError`

        """
        url = '{0}/kickChatMember'.format(self.base_url)

        data = {'chat_id': chat_id, 'user_id': user_id}

        result = self._request.post(url, data, timeout=timeout)

        return result

    @log
    def unbanChatMember(self, chat_id, user_id, timeout=None, **kwargs):
        """Use this method to unban a previously kicked user in a supergroup.
        The user will not return to the group automatically, but will be able to join via link,
        etc. The bot must be an administrator in the group for this to work.

        Args:
            chat_id: Unique identifier for the target group or username of the target supergroup
                (in the format @supergroupusername).
            user_id: Unique identifier of the target user.
            timeout (Optional[int|float]): If this value is specified, use it as the read timeout
                from the server (instead of the one specified during creation of the connection
                pool).
            **kwargs (dict): Arbitrary keyword arguments.

        Returns:
            bool: On success, `True` is returned.

        Raises:
            :class:`telegram.TelegramError`

        """
        url = '{0}/unbanChatMember'.format(self.base_url)

        data = {'chat_id': chat_id, 'user_id': user_id}

        result = self._request.post(url, data, timeout=timeout)

        return result

    @log
    def answerCallbackQuery(self,
                            callback_query_id,
                            text=None,
                            show_alert=False,
                            url=None,
                            cache_time=None,
                            timeout=None,
                            **kwargs):
        """Use this method to send answers to callback queries sent from inline keyboards. The
        answer will be displayed to the user as a notification at the top of the chat screen or as
        an alert.

        Args:
            callback_query_id (str): Unique identifier for the query to be answered.
            text (Optional[str]): Text of the notification. If not specified, nothing will be shown
                to the user.
            show_alert (Optional[bool]): If `True`, an alert will be shown by the client instead of
                a notification at the top of the chat screen. Defaults to `False`.
            url (Optional[str]): URL that will be opened by the user's client.
            cache_time (Optional[int]): The maximum amount of time in seconds that the result of
                the callback query may be cached client-side. Telegram apps will support caching
                starting in version 3.14. Defaults to 0.
            timeout (Optional[int|float]): If this value is specified, use it as the read timeout
                from the server (instead of the one specified during creation of the connection
                pool).
            **kwargs (dict): Arbitrary keyword arguments.

        Returns:
            bool: On success, `True` is returned.

        Raises:
            :class:`telegram.TelegramError`

        """
        url_ = '{0}/answerCallbackQuery'.format(self.base_url)

        data = {'callback_query_id': callback_query_id}

        if text:
            data['text'] = text
        if show_alert:
            data['show_alert'] = show_alert
        if url:
            data['url'] = url
        if cache_time is not None:
            data['cache_time'] = cache_time

        result = self._request.post(url_, data, timeout=timeout)

        return result

    @log
    @message
    def editMessageText(self,
                        text,
                        chat_id=None,
                        message_id=None,
                        inline_message_id=None,
                        parse_mode=None,
                        disable_web_page_preview=None,
                        reply_markup=None,
                        timeout=None,
                        **kwargs):
        """Use this method to edit text messages sent by the bot or via the bot (for inline bots).

        Args:
            text: New text of the message.
            chat_id: Required if inline_message_id is not specified. Unique identifier for the
                target chat or username of the target channel (in the format @channelusername).
            message_id: Required if inline_message_id is not specified. Unique identifier of the
                sent message.
            inline_message_id: Required if chat_id and message_id are not specified. Identifier of
                the inline message.
            parse_mode: Send Markdown or HTML, if you want Telegram apps to show bold, italic,
                fixed-width text or inline URLs in your bot's message.
            disable_web_page_preview: Disables link previews for links in this message.
            reply_markup: A JSON-serialized object for an inline keyboard.
            reply_markup (Optional[:class:`telegram.ReplyMarkup`]): Additional interface options. A
                JSON-serialized object for an inline keyboard, custom reply keyboard, instructions
                to remove reply keyboard or to force a reply from the user.
            timeout (Optional[int|float]): If this value is specified, use it as the read timeout
                from the server (instead of the one specified during creation of the connection
                pool).
            **kwargs (dict): Arbitrary keyword arguments.

        Returns:
            :class:`telegram.Message`: On success, if edited message is sent by the bot, the edited
                message is returned, otherwise `True` is returned.

        Raises:
            :class:`telegram.TelegramError`

        """
        url = '{0}/editMessageText'.format(self.base_url)

        data = {'text': text}

        if chat_id:
            data['chat_id'] = chat_id
        if message_id:
            data['message_id'] = message_id
        if inline_message_id:
            data['inline_message_id'] = inline_message_id
        if parse_mode:
            data['parse_mode'] = parse_mode
        if disable_web_page_preview:
            data['disable_web_page_preview'] = disable_web_page_preview

        return url, data

    @log
    @message
    def editMessageCaption(self,
                           chat_id=None,
                           message_id=None,
                           inline_message_id=None,
                           caption=None,
                           reply_markup=None,
                           timeout=None,
                           **kwargs):
        """Use this method to edit captions of messages sent by the bot or via the bot (for inline
            bots).

        Args:
            chat_id (Optional[str]): Required if inline_message_id is not specified. Unique
                identifier for the target chat or username of the target channel (in the format
                @channelusername).
            message_id (Optional[str]): Required if inline_message_id is not specified. Unique
                identifier of the sent message.
            inline_message_id (Optional[str]): Required if chat_id and message_id are not
                specified. Identifier of the inline message.
            caption (Optional[str]): New caption of the message.
            reply_markup (Optional[:class:`telegram.InlineKeyboardMarkup`]): A JSON-serialized
                object for an inline keyboard.
            timeout (Optional[int|float]): If this value is specified, use it as the read timeout
                from the server (instead of the one specified during creation of the connection
                pool).
            **kwargs (dict): Arbitrary keyword arguments.

        Returns:
            :class:`telegram.Message`: On success, if edited message is sent by the bot, the edited
                message is returned, otherwise `True` is returned.

        Raises:
            :class:`telegram.TelegramError`

        """
        if inline_message_id is None and (chat_id is None or message_id is None):
            raise TelegramError(
                'editMessageCaption: Both chat_id and message_id are required when '
                'inline_message_id is not specified')

        url = '{0}/editMessageCaption'.format(self.base_url)

        data = {}

        if caption:
            data['caption'] = caption
        if chat_id:
            data['chat_id'] = chat_id
        if message_id:
            data['message_id'] = message_id
        if inline_message_id:
            data['inline_message_id'] = inline_message_id

        return url, data

    @log
    @message
    def editMessageReplyMarkup(self,
                               chat_id=None,
                               message_id=None,
                               inline_message_id=None,
                               reply_markup=None,
                               timeout=None,
                               **kwargs):
        """Use this method to edit only the reply markup of messages sent by the bot or via the bot
        (for inline bots).

        Args:
            chat_id (Optional[str]): Required if inline_message_id is not specified. Unique
                identifier for the target chat or username of the target channel (in the format
                @channelusername).
            message_id (Optional[str]): Required if inline_message_id is not specified. Unique
                identifier of the sent message.
            inline_message_id (Optional[str]): Required if chat_id and message_id are not
                specified. Identifier of the inline message.
            reply_markup (Optional[:class:`telegram.InlineKeyboardMarkup`]): A JSON-serialized
                object for an inline keyboard.
            timeout (Optional[int|float]): If this value is specified, use it as the read timeout
                from the server (instead of the one specified during creation of the connection
                pool).
            **kwargs (dict): Arbitrary keyword arguments.

        Returns:
            :class:`telegram.Message`: On success, if edited message is sent by
            the bot, the edited message is returned, otherwise `True` is
            returned.

        Raises:
            :class:`telegram.TelegramError`

        """
        if inline_message_id is None and (chat_id is None or message_id is None):
            raise TelegramError(
                'editMessageCaption: Both chat_id and message_id are required when '
                'inline_message_id is not specified')

        url = '{0}/editMessageReplyMarkup'.format(self.base_url)

        data = {}

        if chat_id:
            data['chat_id'] = chat_id
        if message_id:
            data['message_id'] = message_id
        if inline_message_id:
            data['inline_message_id'] = inline_message_id

        return url, data

    @log
    def getUpdates(self,
                   offset=None,
                   limit=100,
                   timeout=0,
                   network_delay=None,
                   read_latency=2.,
                   **kwargs):
        """Use this method to receive incoming updates using long polling.

        Args:
            offset (Optional[int]): Identifier of the first update to be returned. Must be greater
                by one than the highest among the identifiers of previously received updates. By
                default, updates starting with the earliest unconfirmed update are returned. An
                update is considered confirmed as soon as getUpdates is called with an offset
                higher than its update_id.
            limit (Optional[int]): Limits the number of updates to be retrieved. Values between
                1-100 are accepted. Defaults to 100.
            timeout (Optional[int]): Timeout in seconds for long polling. Defaults to 0, i.e. usual
                short polling. Be careful not to set this timeout too high, as the connection might
                be dropped and there's no way of knowing it immediately (so most likely the failure
                will be detected after the timeout had passed).
            network_delay: Deprecated. Will be honoured as `read_latency` for a while but will be
                removed in the future.
            read_latency (Optional[float|int]): Grace time in seconds for receiving the reply from
                server. Will be added to the `timeout` value and used as the read timeout from
                server (Default: 2).
            **kwargs (dict): Arbitrary keyword arguments.

        Notes:
            The main problem with long polling is that a connection will be dropped and we won't
            be getting the notification in time for it. For that, we need to use long polling, but
            not too long as well read latency which is short, but not too short.
            Long polling improves performance, but if it's too long and the connection is dropped
            on many cases we won't know the connection dropped before the long polling timeout and
            the read latency time had passed. If you experience connection timeouts, you should
            tune these settings.

        Returns:
            list[:class:`telegram.Update`]

        Raises:
            :class:`telegram.TelegramError`

        """
        url = '{0}/getUpdates'.format(self.base_url)

        if network_delay is not None:
            warnings.warn('network_delay is deprecated, use read_latency instead')
            read_latency = network_delay

        data = {'timeout': timeout}

        if offset:
            data['offset'] = offset
        if limit:
            data['limit'] = limit

        # Ideally we'd use an aggressive read timeout for the polling. However,
        # * Short polling should return within 2 seconds.
        # * Long polling poses a different problem: the connection might have been dropped while
        #   waiting for the server to return and there's no way of knowing the connection had been
        #   dropped in real time.
        result = self._request.post(url, data, timeout=float(read_latency) + float(timeout))

        if result:
            self.logger.debug('Getting updates: %s', [u['update_id'] for u in result])
        else:
            self.logger.debug('No new updates found.')

        return [Update.de_json(u, self) for u in result]

    @log
    def setWebhook(self, webhook_url=None, certificate=None, timeout=None, **kwargs):
        """Use this method to specify a url and receive incoming updates via an outgoing webhook.
        Whenever there is an update for the bot, we will send an HTTPS POST request to the
        specified url, containing a JSON-serialized Update. In case of an unsuccessful request, we
        will give up after a reasonable amount of attempts.

        Args:
            webhook_url: HTTPS url to send updates to. Use an empty string to remove webhook
                integration.
            timeout (Optional[int|float]): If this value is specified, use it as the read timeout
                from the server (instead of the one specified during creation of the connection
                pool).
            **kwargs (dict): Arbitrary keyword arguments.

        Returns:
            bool: On success, `True` is returned.

        Raises:
            :class:`telegram.TelegramError`

        """
        url = '{0}/setWebhook'.format(self.base_url)

        data = {}

        if webhook_url is not None:
            data['url'] = webhook_url
        if certificate:
            data['certificate'] = certificate

        result = self._request.post(url, data, timeout=timeout)

        return result

    @log
    def leaveChat(self, chat_id, timeout=None, **kwargs):
        """Use this method for your bot to leave a group, supergroup or channel.

        Args:
            chat_id: Unique identifier for the target chat or username of the target channel (in
                the format @channelusername).
            timeout (Optional[int|float]): If this value is specified, use it as the read timeout
                from the server (instead of the one specified during creation of the connection
                pool).
            **kwargs (dict): Arbitrary keyword arguments.

        Returns:
            bool: On success, `True` is returned.

        Raises:
            :class:`telegram.TelegramError`

        """
        url = '{0}/leaveChat'.format(self.base_url)

        data = {'chat_id': chat_id}

        result = self._request.post(url, data, timeout=timeout)

        return result

    @log
    def getChat(self, chat_id, timeout=None, **kwargs):
        """Use this method to get up to date information about the chat (current name of the user
        for one-on-one conversations, current username of a user, group or channel, etc.).

        Args:
            chat_id: Unique identifier for the target chat or username of the target channel (in
                the format @channelusername).
            timeout (Optional[int|float]): If this value is specified, use it as the read timeout
                from the server (instead of the one specified during creation of the connection
                pool).
            **kwargs (dict): Arbitrary keyword arguments.

        Returns:
            :class:`telegram.Chat`: On success, :class:`telegram.Chat` is
            returned.

        Raises:
            :class:`telegram.TelegramError`

        """
        url = '{0}/getChat'.format(self.base_url)

        data = {'chat_id': chat_id}

        result = self._request.post(url, data, timeout=timeout)

        return Chat.de_json(result, self)

    @log
    def getChatAdministrators(self, chat_id, timeout=None, **kwargs):
        """Use this method to get a list of administrators in a chat. On success, returns an Array
        of ChatMember objects that contains information about all chat administrators except other
        bots. If the chat is a group or a supergroup and no administrators were appointed, only the
        creator will be returned.

        Args:
            chat_id: Unique identifier for the target chat or username of the target channel (in
                the format @channelusername).
            timeout (Optional[int|float]): If this value is specified, use it as the read timeout
                from the server (instead of the one specified during creation of the connection
                pool).
            **kwargs (dict): Arbitrary keyword arguments.

        Returns:
            list[:class:`telegram.ChatMember`]: A list of chat member objects.

        Raises:
            :class:`telegram.TelegramError`

        """
        url = '{0}/getChatAdministrators'.format(self.base_url)

        data = {'chat_id': chat_id}

        result = self._request.post(url, data, timeout=timeout)

        return [ChatMember.de_json(x, self) for x in result]

    @log
    def getChatMembersCount(self, chat_id, timeout=None, **kwargs):
        """Use this method to get the number of members in a chat.

        Args:
            chat_id: Unique identifier for the target chat or username of the target channel (in
                the format @channelusername).
            timeout (Optional[int|float]): If this value is specified, use it as the read timeout
                from the server (instead of the one specified during creation of the connection
                pool).
            **kwargs (dict): Arbitrary keyword arguments.

        Returns:
            int: On success, an `int` is returned.

        Raises:
            :class:`telegram.TelegramError`

        """
        url = '{0}/getChatMembersCount'.format(self.base_url)

        data = {'chat_id': chat_id}

        result = self._request.post(url, data, timeout=timeout)

        return result

    @log
    def getChatMember(self, chat_id, user_id, timeout=None, **kwargs):
        """Use this method to get information about a member of a chat.

        Args:
            chat_id: Unique identifier for the target chat or username of the target channel (in
                the format @channelusername).
            user_id: Unique identifier of the target user.
            timeout (Optional[int|float]): If this value is specified, use it as the read timeout
                from the server (instead of the one specified during creation of the connection
                pool).
            **kwargs (dict): Arbitrary keyword arguments.

        Returns:
            :class:`telegram.ChatMember`: On success, chat member object is returned.

        Raises:
            :class:`telegram.TelegramError`

        """
        url = '{0}/getChatMember'.format(self.base_url)

        data = {'chat_id': chat_id, 'user_id': user_id}

        result = self._request.post(url, data, timeout=timeout)

        return ChatMember.de_json(result, self)

    def getWebhookInfo(self, timeout=None, **kwargs):
        """Use this method to get current webhook status.

        If the bot is using getUpdates, will return an object with the url field empty.

        Args:
            timeout (Optional[int|float]): If this value is specified, use it as the read timeout
                from the server (instead of the one specified during creation of the connection
                pool).

        Returns:
            :class: `telegram.WebhookInfo`

        """
        url = '{0}/getWebhookInfo'.format(self.base_url)

        data = {}

        result = self._request.post(url, data, timeout=timeout)

        return WebhookInfo.de_json(result, self)

    def setGameScore(self,
                     user_id,
                     score,
                     chat_id=None,
                     message_id=None,
                     inline_message_id=None,
                     edit_message=None,
                     force=None,
                     disable_edit_message=None,
                     timeout=None,
                     **kwargs):
        """Use this method to set the score of the specified user in a game.

        Args:
            user_id (int): User identifier.
            score (int): New score, must be non-negative.
            chat_id (Optional[int|str]): Required if `inline_message_id` is not specified. Unique
                identifier for the target chat (or username of the target channel in the format
                `@channelusername`)
            message_id (Optional[int]): Required if inline_message_id is not specified. Identifier
                of the sent message.
            inline_message_id (Optional[str]): Required if chat_id and message_id are not
                specified. Identifier of the inline message.
            force (Optional[bool]): Pass True, if the high score is allowed to decrease. This can
                be useful when fixing mistakes or banning cheaters.
            disable_edit_message (Optional[bool]): Pass True, if the game message should not be
                automatically edited to include the current scoreboard.
            edit_message (Optional[bool]): Deprecated. Has the opposite logic for
                `disable_edit_message`.
            timeout (Optional[int|float]): If this value is specified, use it as the read timeout
                from the server (instead of the one specified during creation of the connection
                pool).

        Returns:
            :class:`telegram.Message` or True: The edited message, or if the
                message wasn't sent by the bot, True.

        """
        url = '{0}/setGameScore'.format(self.base_url)

        data = {'user_id': user_id, 'score': score}

        if chat_id:
            data['chat_id'] = chat_id
        if message_id:
            data['message_id'] = message_id
        if inline_message_id:
            data['inline_message_id'] = inline_message_id
        if force is not None:
            data['force'] = force
        if disable_edit_message is not None:
            data['disable_edit_message'] = disable_edit_message
        if edit_message is not None:
            warnings.warn('edit_message is deprecated, use disable_edit_message instead')
            if disable_edit_message is None:
                data['edit_message'] = edit_message
            else:
                warnings.warn('edit_message is ignored when disable_edit_message is used')

        result = self._request.post(url, data, timeout=timeout)
        if result is True:
            return result
        else:
            return Message.de_json(result, self)

    def getGameHighScores(self,
                          user_id,
                          chat_id=None,
                          message_id=None,
                          inline_message_id=None,
                          timeout=None,
                          **kwargs):
        """Use this method to get data for high score tables.

        Args:
            timeout (Optional[int|float]): If this value is specified, use it as the read timeout
                from the server (instead of the one specified during creation of the connection
                pool).

        Returns:
            list[:class:`telegram.GameHighScore`]: Scores of the specified user and several of his
                neighbors in a game.

        """
        url = '{0}/setGameScore'.format(self.base_url)

        data = {'user_id': user_id}

        if chat_id:
            data['chat_id'] = chat_id
        if message_id:
            data['message_id'] = message_id
        if inline_message_id:
            data['inline_message_id'] = inline_message_id

        result = self._request.post(url, data, timeout=timeout)

        return [GameHighScore.de_json(hs, self) for hs in result]

    @staticmethod
    def de_json(data, bot):
        data = super(Bot, Bot).de_json(data, bot)

        return Bot(**data)

    def to_dict(self):
        data = {'id': self.id, 'username': self.username, 'first_name': self.username}

        if self.last_name:
            data['last_name'] = self.last_name

        return data

    def __reduce__(self):
        return (self.__class__, (self.token, self.base_url.replace(self.token, ''),
                                 self.base_file_url.replace(self.token, '')))

# snake_case (PEP8) aliases

    get_me = getMe
    send_message = sendMessage
    forward_message = forwardMessage
    send_photo = sendPhoto
    send_audio = sendAudio
    send_document = sendDocument
    send_sticker = sendSticker
    send_video = sendVideo
    send_voice = sendVoice
    send_location = sendLocation
    send_venue = sendVenue
    send_contact = sendContact
    send_game = sendGame
    send_chat_action = sendChatAction
    answer_inline_query = answerInlineQuery
    get_user_profile_photos = getUserProfilePhotos
    get_file = getFile
    kick_chat_member = kickChatMember
    unban_chat_member = unbanChatMember
    answer_callback_query = answerCallbackQuery
    edit_message_text = editMessageText
    edit_message_caption = editMessageCaption
    edit_message_reply_markup = editMessageReplyMarkup
    get_updates = getUpdates
    set_webhook = setWebhook
    leave_chat = leaveChat
    get_chat = getChat
    get_chat_administrators = getChatAdministrators
    get_chat_member = getChatMember
    get_chat_members_count = getChatMembersCount
    get_webhook_info = getWebhookInfo
    set_game_score = setGameScore
    get_game_high_scores = getGameHighScores<|MERGE_RESOLUTION|>--- conflicted
+++ resolved
@@ -750,7 +750,6 @@
 
     @log
     @message
-<<<<<<< HEAD
     def sendGame(self,
                  chat_id,
                  game_short_name,
@@ -759,9 +758,6 @@
                  reply_markup=None,
                  timeout=None,
                  **kwargs):
-=======
-    def sendGame(self, chat_id, game_short_name, timeout=None, **kwargs):
->>>>>>> 34ebb7fe
         """Use this method to send a game.
 
         Args:
